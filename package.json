{
  "name": "@pikselpalette/sequoia-js-client-sdk",
  "version": "1.9.0",
  "description": "Sequoia client SDK for Javascript",
  "main": "dist/web/sequoia-client.js",
  "browser": "dist/web/sequoia-client.js",
  "scripts": {
    "prepublishOnly": "NODE_ENV=production webpack --bail --progress --profile --optimize-minimize",
    "build": "webpack --bail --progress --profile",
    "doc": "jsdoc -c jsdoc.conf.json -r lib -p -R README.md -P package.json --verbose --pedantic",
    "lint": "eslint lib && eslint test/spec",
    "lint:fix": "eslint lib --fix && eslint test/spec --fix",
    "test": "NODE_ENV=test jest --coverage",
    "coverage": "codecov",
    "test:watch": "NODE_ENV=test jest --watch",
    "test:mutate": "NODE_ENV=test stryker run"
  },
  "jest": {
    "testMatch": [
      "**/test/spec/**/*.js"
    ],
    "testPathIgnorePatterns": [
      "<rootDir>/node_modules/",
      "<rootDir>/.stryker-tmp/"
    ],
    "transform": {
      "^.+\\.js$": "babel-jest"
    },
    "coverageDirectory": "./coverage/",
    "collectCoverage": true,
    "setupFiles": [
      "./test/setup.js"
    ]
  },
  "repository": {
    "type": "git",
    "url": "git@github.com:pikselpalette/sequoia-js-client-sdk.git"
  },
  "homepage": "https://github.com/pikselpalette/sequoia-js-client-sdk",
  "keywords": [
    "sequoia",
    "es6",
    "javascript",
    "sdk"
  ],
  "author": "Piksel Product",
  "license": "Apache-2.0",
  "devDependencies": {
    "@babel/core": "^7.0.0",
    "@babel/plugin-transform-runtime": "^7.0.0",
    "@babel/preset-env": "^7.0.0",
    "babel-core": "^7.0.0-bridge.0",
    "babel-jest": "^23.6.0",
    "babel-loader": "^8.0.0",
    "babel-plugin-add-module-exports": "^1.0.0",
    "babel-plugin-istanbul": "^5.0.1",
    "codecov": "^3.1.0",
    "eslint": "^5.5.0",
    "eslint-config-airbnb-base": "^13.1.0",
    "eslint-plugin-import": "^2.14.0",
    "eslint-plugin-jest": "^21.22.0",
    "fetch-mock": "^6.5.2",
    "ink-docstrap": "^1.3.2",
    "jest": "^23.6.0",
    "jest-fetch-mock": "^1.6.5",
    "jsdoc": "^3.5.5",
<<<<<<< HEAD
    "regenerator-runtime": "^0.12.1",
    "stryker": "^0.29.1",
    "stryker-api": "^0.21.0",
    "stryker-babel-transpiler": "^0.7.1",
    "stryker-html-reporter": "^0.16.1",
    "stryker-javascript-mutator": "^0.9.0",
    "stryker-jest-runner": "^1.2.0",
    "webpack": "^4.17.2",
    "webpack-cli": "^3.1.0"
=======
    "stryker": "^0.25.1",
    "stryker-api": "^0.18.0",
    "stryker-babel-transpiler": "^0.7.0",
    "stryker-html-reporter": "^0.15.0",
    "stryker-javascript-mutator": "^0.10.0",
    "stryker-jest-runner": "^1.0.0",
    "webpack": "^4.15.1",
    "webpack-cli": "^3.0.8"
>>>>>>> 9334ee5e
  },
  "dependencies": {
    "@babel/runtime": "^7.0.0",
    "date-fns": "^1.29.0",
    "lodash.delay": "^4.1.1",
    "qs": "^6.5.2"
  },
  "publishConfig": {
    "registry": "https://npmjs.org"
  }
}<|MERGE_RESOLUTION|>--- conflicted
+++ resolved
@@ -64,26 +64,15 @@
     "jest": "^23.6.0",
     "jest-fetch-mock": "^1.6.5",
     "jsdoc": "^3.5.5",
-<<<<<<< HEAD
     "regenerator-runtime": "^0.12.1",
     "stryker": "^0.29.1",
     "stryker-api": "^0.21.0",
     "stryker-babel-transpiler": "^0.7.1",
     "stryker-html-reporter": "^0.16.1",
-    "stryker-javascript-mutator": "^0.9.0",
+    "stryker-javascript-mutator": "^0.10.0",
     "stryker-jest-runner": "^1.2.0",
     "webpack": "^4.17.2",
     "webpack-cli": "^3.1.0"
-=======
-    "stryker": "^0.25.1",
-    "stryker-api": "^0.18.0",
-    "stryker-babel-transpiler": "^0.7.0",
-    "stryker-html-reporter": "^0.15.0",
-    "stryker-javascript-mutator": "^0.10.0",
-    "stryker-jest-runner": "^1.0.0",
-    "webpack": "^4.15.1",
-    "webpack-cli": "^3.0.8"
->>>>>>> 9334ee5e
   },
   "dependencies": {
     "@babel/runtime": "^7.0.0",
